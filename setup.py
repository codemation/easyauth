import setuptools

BASE_REQUIREMENTS = [
    "makefun==1.9.5",
    "PyJWT==2.0.0",
    "python-jwt==3.3.0",
    "fastapi>=0.65.2",
    "uvicorn",
    "python-multipart==0.0.5",
    "easyadmin==0.169",
    "easyrpc==0.245",
]
SERVER_REQUIREMENTS = [
<<<<<<< HEAD
    "pydbantic==0.0.13",
    "cryptography==35.0.0",
    "bcrypt==3.2.0",
    "uvloop",
    "example==0.1.0",
    "httptools==0.3.0",
    "gunicorn==20.1.0",
    "fastapi-mail==0.3.7",
    "email-validator==1.1.3",
    "google-api-python-client==2.31.0",
=======
    'pydbantic>=0.0.14', 'cryptography==35.0.0', 
    'bcrypt==3.2.0', 'uvloop', 
    'easyschedule==0.107',
    'example==0.1.0', 'httptools==0.3.0',
    'gunicorn==20.1.0', 'fastapi-mail==0.3.7',
    'email-validator==1.1.3', 'google-api-python-client==2.31.0'
>>>>>>> fdea467f
]
CLIENT_REQUIREMENTS = []

with open("README.md", "r") as fh:
    long_description = fh.read()
setuptools.setup(
    name="easy-auth",
    version="NEXTVERSION",
    packages=setuptools.find_packages(include=["easyauth"], exclude=["build"]),
    author="Joshua Jamison",
    author_email="joshjamison1@gmail.com",
    description="Create a centralized Authentication and Authorization token server. Easily secure FastAPI endpoints based on Users, Groups, Roles or Permissions with very little database usage.",
    long_description=long_description,
    long_description_content_type="text/markdown",
    license="MIT",
    project_urls={
        "Documentation": "https://easyauth.readthedocs.io/en/latest/",
        "Source Code": "https://github.com/codemation/easyauth",
        "Bug Tracker": "https://github.com/codemation/easyauth/issues",
    },
    classifiers=[
        "License :: OSI Approved :: MIT License",
        "Operating System :: OS Independent",
        "Natural Language :: English",
        "Framework :: FastAPI",
        "Programming Language :: Python",
        "Programming Language :: Python :: 3.7",
        "Programming Language :: Python :: 3.8",
        "Programming Language :: Python :: 3.9",
        "Programming Language :: Python :: 3.10",
        "Programming Language :: Python :: 3 :: Only",
        "Topic :: Internet :: WWW/HTTP :: Session",
    ],
    python_requires=">=3.7",
    install_requires=BASE_REQUIREMENTS,
    extras_require={
        "all": SERVER_REQUIREMENTS,
        "server": SERVER_REQUIREMENTS,
        "client": CLIENT_REQUIREMENTS,
    },
)<|MERGE_RESOLUTION|>--- conflicted
+++ resolved
@@ -11,25 +11,12 @@
     "easyrpc==0.245",
 ]
 SERVER_REQUIREMENTS = [
-<<<<<<< HEAD
-    "pydbantic==0.0.13",
-    "cryptography==35.0.0",
-    "bcrypt==3.2.0",
-    "uvloop",
-    "example==0.1.0",
-    "httptools==0.3.0",
-    "gunicorn==20.1.0",
-    "fastapi-mail==0.3.7",
-    "email-validator==1.1.3",
-    "google-api-python-client==2.31.0",
-=======
     'pydbantic>=0.0.14', 'cryptography==35.0.0', 
     'bcrypt==3.2.0', 'uvloop', 
     'easyschedule==0.107',
     'example==0.1.0', 'httptools==0.3.0',
     'gunicorn==20.1.0', 'fastapi-mail==0.3.7',
     'email-validator==1.1.3', 'google-api-python-client==2.31.0'
->>>>>>> fdea467f
 ]
 CLIENT_REQUIREMENTS = []
 
