import os
<<<<<<< HEAD

=======
import asyncio
>>>>>>> fdea467f
from easyrpc.server import EasyRpcServer
from easyschedule import EasyScheduler


def manager_proxy_setup(server):
    @server.on_event("startup")
    async def manager_setup():
        rpc_config = {}

        rpc_secret = os.environ.get("RPC_SECRET")
        if not rpc_secret:
            raise Exception(f"missing required RPC_SECRET environment variable")
        rpc_path = os.environ.get("RPC_PATH")

        rpc_config["origin_path"] = "/ws/manager"
        rpc_config["server_secret"] = rpc_secret

        rcp_enryption = os.environ.get("RPC_ENCRYPTION")
        if rcp_enryption:
            rpc_config["encryption_enabled"] = True if rcp_enryption == 1 else False

        rpc_debug = os.environ.get("RPC_DEBUG")
        if rpc_debug:
            rpc_config["debug"] = True if rpc_debug == "True" else False

        # Rpc Server
        manager = await EasyRpcServer.create(server, **rpc_config)
        log = manager.log
        manager.scheduler = EasyScheduler()

        @manager.origin(namespace="manager")
        async def global_store_update(action, store, key, value):
<<<<<<< HEAD
            # trigger all registered functions within
            # clients namespace
            client_methods = manager["clients"]
            log.warning(f"triggering global_store_update for {client_methods}")
=======
            #trigger all registered functions within 
            #clients namespace
            client_methods = manager['clients']
>>>>>>> fdea467f
            for method in client_methods:
                if method == "get_store_data":
                    continue
                if 'token_cleanup' in method:
                    continue 

                try:
                    result = await client_methods[method](action, store, key, value)
                except Exception as e:
                    log.exception(
                        f"error with {method} on k: {key} - v: {value} in {store}"
                    )

            return "global_store_update - completed"
        
        @manager.scheduler(schedule='*/15 * * * *')
        async def global_token_cleanup():
            """
            triggers check and cleanup of expired tokens
            """
            client_methods = manager['clients']
            log.debug(f"triggering global_token_cleanup for {client_methods}")
            for method in client_methods:
                if not 'token_cleanup' in method:
                    continue
                await client_methods[method]()
                break
        
        # start scheduler in background
        asyncio.create_task(manager.scheduler.start())<|MERGE_RESOLUTION|>--- conflicted
+++ resolved
@@ -1,9 +1,5 @@
 import os
-<<<<<<< HEAD
-
-=======
 import asyncio
->>>>>>> fdea467f
 from easyrpc.server import EasyRpcServer
 from easyschedule import EasyScheduler
 
@@ -36,16 +32,9 @@
 
         @manager.origin(namespace="manager")
         async def global_store_update(action, store, key, value):
-<<<<<<< HEAD
-            # trigger all registered functions within
-            # clients namespace
-            client_methods = manager["clients"]
-            log.warning(f"triggering global_store_update for {client_methods}")
-=======
             #trigger all registered functions within 
             #clients namespace
             client_methods = manager['clients']
->>>>>>> fdea467f
             for method in client_methods:
                 if method == "get_store_data":
                     continue
