--- conflicted
+++ resolved
@@ -33,12 +33,8 @@
         logger: logging.Logger = None,
         env_from_file: str = None,
         debug: bool = False,
-<<<<<<< HEAD
-        default_permission: dict = {"groups": ["administrators"]},
-=======
         default_permission: dict = {'groups': ['administrators']},
         secure: bool = False
->>>>>>> fdea467f
     ):
         self.server = server
         self.oauth2_scheme = OAuth2PasswordBearer(tokenUrl=token_url)  # /token
@@ -48,14 +44,10 @@
         self.token_url = token_url
         self._public_key = jwk.JWK.from_json(public_key)
 
-<<<<<<< HEAD
-        # ensure new routers created follow same oath scheme
-=======
         # cookie security
         self.cookie_security = {'secure': secure, 'samesite': "lax" if not secure else "none"}
 
         #ensure new routers created follow same oath scheme
->>>>>>> fdea467f
         EasyAuthAPIRouter.parent = self
 
         self.rpc_server = rpc_server
@@ -83,14 +75,9 @@
         logger: logging.Logger = None,
         debug: bool = False,
         env_from_file: str = None,
-<<<<<<< HEAD
-        default_permissions: str = {"groups": ["administrators"]},
-        default_login_redirect: str = "/",
-=======
         default_permissions: str = {'groups': ['administrators']},
         default_login_redirect: str = '/',
         secure: bool = False
->>>>>>> fdea467f
     ):
         for arg in {auth_secret}:
             assert not auth_secret is None, f"Expected value for 'auth_secret'"
@@ -131,10 +118,7 @@
             debug,
             env_from_file,
             default_permissions,
-<<<<<<< HEAD
-=======
             secure
->>>>>>> fdea467f
         )
         await asyncio.sleep(5)
 
@@ -204,15 +188,9 @@
                 return await auth_server.get_login_page(
                     message=message, request=request
                 )
-<<<<<<< HEAD
-            response.set_cookie("token", token["access_token"])
-            response.status_code = 200
-
-=======
             response.set_cookie('token', token['access_token'], **auth_server.cookie_security)
             response.status_code=200
             
->>>>>>> fdea467f
             redirect_ref = default_login_redirect
             if "ref" in request.cookies:
                 redirect_ref = request.cookies["ref"]
@@ -267,10 +245,6 @@
                 activation_code.dict()
             )
 
-<<<<<<< HEAD
-        @server.post("/auth/token/oauth/google", include_in_schema=False)
-        async def create_google_oauth_token(request: Request, response: Response):
-=======
         @server.post('/auth/token/oauth/google', include_in_schema=False)
         async def create_google_oauth_token(
             request: Request, 
@@ -280,7 +254,6 @@
         ):
 
 
->>>>>>> fdea467f
             google_client_type = request.headers.get("X-Google-OAuth2-Type")
 
             if google_client_type == "client":
@@ -290,23 +263,10 @@
                 "generate_google_oauth_token"
             ](auth_code)
 
-<<<<<<< HEAD
-            response.set_cookie("token", token)
-=======
             response.set_cookie('token', token, **auth_server.cookie_security)
->>>>>>> fdea467f
 
             redirect_ref = "/"
 
-<<<<<<< HEAD
-            if "ref" in request.cookies:
-                redirect_ref = request.cookies["ref"]
-                response.delete_cookie("ref")
-
-            return RedirectResponse(
-                redirect_ref, headers=response.headers, status_code=HTTP_302_FOUND
-            )
-=======
             if 'ref' in request.cookies:
                 redirect_ref = request.cookies['ref']
                 response.delete_cookie('ref')
@@ -332,7 +292,6 @@
         ):
             response.set_cookie('token', 'INVALID', **auth_server.cookie_security)
             return RedirectResponse('/login', headers=response.headers)
->>>>>>> fdea467f
 
         @server.get(
             "/logout",
@@ -353,13 +312,8 @@
         async def logout_page_post(
             response: Response,
         ):
-<<<<<<< HEAD
-            response.set_cookie("token", "INVALID")
-            return RedirectResponse("/login/re", headers=response.headers)
-=======
             response.set_cookie('token', 'INVALID', **auth_server.cookie_security)
             return RedirectResponse('/login/re', headers=response.headers)
->>>>>>> fdea467f
 
         @server.middleware("http")
         async def detect_token_in_cookie(request, call_next):
@@ -549,13 +503,8 @@
                             ),
                             status_code=401,
                         )
-<<<<<<< HEAD
-                        response.set_cookie("token", "INVALID")
-                        response.set_cookie("ref", request.__dict__["scope"]["path"])
-=======
                         response.set_cookie('token', 'INVALID', **self.cookie_security)
                         response.set_cookie('ref', request.__dict__['scope']['path'], **self.cookie_security)
->>>>>>> fdea467f
                         return response
                 try:
                     token = self.decode_token(token)[1]
@@ -568,13 +517,8 @@
                             ),
                             status_code=401,
                         )
-<<<<<<< HEAD
-                        response.set_cookie("token", "INVALID")
-                        response.headers["ref"] = request.__dict__["scope"]["path"]
-=======
                         response.set_cookie('token', 'INVALID', **self.cookie_security)
                         response.headers['ref'] = request.__dict__['scope']['path']
->>>>>>> fdea467f
                         return response
                     raise HTTPException(
                         status_code=401, detail=f"not authorized, invalid or expired"
@@ -605,11 +549,6 @@
                             await self.get_403_page(),  # self.admin.forbidden_page(),
                             status_code=403,
                         )
-<<<<<<< HEAD
-                        # response.set_cookie('token', 'INVALID')
-=======
-
->>>>>>> fdea467f
                         return response
                     raise HTTPException(
                         status_code=403,
