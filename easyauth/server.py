--- conflicted
+++ resolved
@@ -58,13 +58,9 @@
         manager_proxy_port: int = 8092,
         debug: bool = False,
         env_from_file: str = None,
-<<<<<<< HEAD
-        default_permission: dict = {"groups": ["administrators"]},
-=======
         default_permission: dict = {'groups': ['administrators']},
         secure: bool = False,
         private_key: str = None
->>>>>>> fdea467f
     ):
         self.server = server
         self.server.title = admin_title
@@ -74,14 +70,10 @@
 
         self.rpc_server = rpc_server
 
-<<<<<<< HEAD
-        # logging setup #
-=======
         # cookie security
         self.cookie_security = {'secure': secure, 'samesite': "lax" if not secure else "none"}
 
         # logging setup # 
->>>>>>> fdea467f
         self.log = logger
         self.debug = debug
         level = None if not self.debug else "DEBUG"
@@ -95,19 +87,10 @@
         if env_from_file:
             self.load_env_from_file(env_from_file)
 
-<<<<<<< HEAD
-        # env variable checks #
-        assert "ISSUER" in os.environ, f"missing ISSUER env variable"
-        assert "SUBJECT" in os.environ, f"missing SUBJECT env variable"
-        assert "AUDIENCE" in os.environ, f"missing AUDIENCE env variable"
-        assert "KEY_PATH" in os.environ, f"missing KEY_PATH env variable"
-        assert "KEY_NAME" in os.environ, f"missing KEY_NAME env variable"
-=======
         # env variable checks # 
         assert 'ISSUER' in os.environ, f"missing ISSUER env variable"
         assert 'SUBJECT' in os.environ, f"missing SUBJECT env variable"
         assert 'AUDIENCE' in os.environ, f"missing AUDIENCE env variable"
->>>>>>> fdea467f
 
         # setup keys
         if not private_key:
@@ -170,23 +153,7 @@
         async def handle_401_403(request, call_next):
             response = await call_next(request)
             request_dict = dict(request)
-<<<<<<< HEAD
-            if (
-                response.status_code in [401, 404]
-                and "text/html" in request.headers["accept"]
-            ):
-                if response.status_code == 404:
-                    return HTMLResponse(self.admin.not_found_page(), status_code=404)
-                response = HTMLResponse(
-                    await self.get_login_page(
-                        message="Login Required", request=request
-                    ),
-                    status_code=401,
-                )
-                response.set_cookie("token", "INVALID")
-                response.set_cookie("ref", request.__dict__["scope"]["path"])
-
-=======
+
             if response.status_code in [401, 404]:
                 if 'text/html' in request.headers['accept']:
                     if response.status_code == 404:
@@ -203,8 +170,7 @@
                     )
                     response.set_cookie('token', 'INVALID', **self.cookie_security)
                     response.set_cookie('ref', request.__dict__['scope']['path'], **self.cookie_security)
-                    
->>>>>>> fdea467f
+
             if response.status_code == 500:
                 self.log.error(
                     f"Internal error - 500 - with request: {request.__dict__}"
@@ -227,13 +193,10 @@
         manager_proxy_port: int = 8092,
         debug: bool = False,
         env_from_file: str = None,
-<<<<<<< HEAD
-        default_permission: dict = {"groups": ["administrators"]},
-=======
         default_permission: dict = {'groups': ['administrators']},
         secure: bool = False,
         private_key: str = None
->>>>>>> fdea467f
+
     ):
 
         rpc_server = EasyRpcServer(server, "/ws/easyauth", server_secret=auth_secret)
@@ -249,11 +212,8 @@
             debug,
             env_from_file,
             default_permission,
-<<<<<<< HEAD
-=======
             secure,
             private_key
->>>>>>> fdea467f
         )
 
         await database_setup(auth_server)
@@ -295,14 +255,6 @@
         client_update.__name__ = client_update.__name__ + client_id
         token_cleanup.__name__ = token_cleanup.__name__ + client_id
 
-
-<<<<<<< HEAD
-        client_update.__name__ = client_update.__name__ + "_".join(
-            str(uuid.uuid4()).split("-")
-        )
-=======
->>>>>>> fdea467f
-
         # initialize global storage
         auth_server.store = {"tokens": {}}
 
@@ -320,13 +272,8 @@
 
             return f"{action} in {store} with {key} completed"
 
-<<<<<<< HEAD
-        store_data.__name__ = store_data.__name__ + "_".join(
-            str(uuid.uuid4()).split("-")
-        )
-=======
+
         store_data.__name__ = store_data.__name__ + client_id
->>>>>>> fdea467f
 
         rpc_server.origin(store_data, namespace="global_store")
 
@@ -336,12 +283,8 @@
             return auth_server.store
 
         # register unique client_update in clients namespace
-<<<<<<< HEAD
-        rpc_server.origin(client_update, namespace="clients")
-=======
         rpc_server.origin(client_update, namespace='clients')
         rpc_server.origin(token_cleanup, namespace='clients')
->>>>>>> fdea467f
 
         # create connection to manager on 'manager' and 'clients' namespace
         await rpc_server.create_server_proxy(
@@ -868,23 +811,6 @@
 
             @wraps(func, new_sig=new_sig)
             async def mock_function(*args, **kwargs):
-<<<<<<< HEAD
-                request = kwargs["request"]
-                token = kwargs["token"]
-                if token == "NO_TOKEN" and (
-                    response_class is HTMLResponse
-                    or "text/html" in request.headers["accept"]
-                ):
-                    response = HTMLResponse(
-                        await self.get_login_page(
-                            message="Login Required", request=request
-                        ),
-                        status_code=401,
-                    )
-                    response.set_cookie("token", "INVALID")
-                    response.set_cookie("ref", request.__dict__["scope"]["path"])
-                    return response
-=======
                 request = kwargs['request']
                 token = kwargs['token']
                 if token ==  'NO_TOKEN':
@@ -900,8 +826,6 @@
                         response.set_cookie('ref', request.__dict__['scope']['path'], **self.cookie_security)
                         return response
 
->>>>>>> fdea467f
-
                 try:
                     token = self.decode_token(token)[1]
                 except Exception:
@@ -913,13 +837,8 @@
                             ),
                             status_code=401,
                         )
-<<<<<<< HEAD
-                        response.set_cookie("token", "INVALID")
-                        response.set_cookie("ref", request.__dict__["scope"]["path"])
-=======
                         response.set_cookie('token', 'INVALID', **self.cookie_security)
                         response.set_cookie('ref', request.__dict__['scope']['path'], **self.cookie_security)
->>>>>>> fdea467f
                         return response
                     raise HTTPException(
                         status_code=401, detail="not authorized, invalid or expired"
